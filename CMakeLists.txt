################################################################################
#
# Copyright 2017 Proyectos y Sistemas de Mantenimiento SL (eProsima).
#
# Redistribution and use in source and binary forms, with or without
# modification, are permitted provided that the following conditions are met:
#
# 1. Redistributions of source code must retain the above copyright notice, this
# list of conditions and the following disclaimer.
#
# 2. Redistributions in binary form must reproduce the above copyright notice,
# this list of conditions and the following disclaimer in the documentation
# and/or other materials provided with the distribution.
#
# 3. Neither the name of the copyright holder nor the names of its contributors
# may be used to endorse or promote products derived from this software without
# specific prior written permission.
#
# THIS SOFTWARE IS PROVIDED BY THE COPYRIGHT HOLDERS AND CONTRIBUTORS "AS IS"
# AND ANY EXPRESS OR IMPLIED WARRANTIES, INCLUDING, BUT NOT LIMITED TO, THE
# IMPLIED WARRANTIES OF MERCHANTABILITY AND FITNESS FOR A PARTICULAR PURPOSE
# ARE DISCLAIMED. IN NO EVENT SHALL THE COPYRIGHT HOLDER OR CONTRIBUTORS BE
# LIABLE FOR ANY DIRECT, INDIRECT, INCIDENTAL, SPECIAL, EXEMPLARY, OR
# CONSEQUENTIAL DAMAGES (INCLUDING, BUT NOT LIMITED TO, PROCUREMENT OF
# SUBSTITUTE GOODS OR SERVICES; LOSS OF USE, DATA, OR PROFITS; OR BUSINESS
# INTERRUPTION) HOWEVER CAUSED AND ON ANY THEORY OF LIABILITY, WHETHER IN
# CONTRACT, STRICT LIABILITY, OR TORT (INCLUDING NEGLIGENCE OR OTHERWISE)
# ARISING IN ANY WAY OUT OF THE USE OF THIS SOFTWARE, EVEN IF ADVISED OF THE
# POSSIBILITY OF SUCH DAMAGE.
#
################################################################################

cmake_minimum_required(VERSION 2.8.12)
project(PoC_SendReceive)

find_package(fastrtps REQUIRED)
find_package(fastcdr REQUIRED)

# Set C++11
include(CheckCXXCompilerFlag)
if(CMAKE_COMPILER_IS_GNUCXX OR CMAKE_COMPILER_IS_CLANG OR
    CMAKE_CXX_COMPILER_ID MATCHES "Clang")
    check_cxx_compiler_flag(--std=c++11 SUPPORTS_CXX11)
    if(SUPPORTS_CXX11)
        add_compile_options(--std=c++11)
    else()
        message(FATAL_ERROR "Compiler doesn't support C++11")
    endif()
endif()

include_directories(${CMAKE_PREFIX_PATH}/include
                    transport/include
                    transport/include/transport
                    agent/include
                    agent/src/cpp
                    agent/include/agent
<<<<<<< HEAD
                    /home/borja/dev/rtps/thirdparty/asio/asio/include
=======
                    /home/vmonge/Workspace/Fast-RTPS/thirdparty/asio/asio/include
>>>>>>> 412a7e9b
                    )

# libtransport.so
file(GLOB TRANS_LIB_SRCS "transport/src/c/transport/*.c")
add_library(transport SHARED ${TRANS_LIB_SRCS})
install(TARGETS transport DESTINATION ${CMAKE_SOURCE_DIR}/install)

# libagent.so
file(GLOB AGENT_LIB_SRCS "agent/src/cpp/*.cpp" "agent/src/cpp/*/*.cpp" "agent/src/cpp/*/*.cxx")
add_library(agent SHARED ${AGENT_LIB_SRCS})
install(TARGETS agent DESTINATION ${CMAKE_SOURCE_DIR}/install)

# agent_parser_test
file(GLOB AGENT_PARSER_TEST_SOURCES "agent_parser_test.cpp")
add_executable(agent_parser_test ${AGENT_PARSER_TEST_SOURCES})
install(TARGETS agent_parser_test DESTINATION ${CMAKE_SOURCE_DIR}/install)
target_link_libraries(agent_parser_test transport agent fastcdr fastrtps)

# micrortps_agent
file(GLOB MICRORTPS_AGENT_SOURCES "micrortps_agent.cpp")
add_executable(micrortps_agent ${MICRORTPS_AGENT_SOURCES})
install(TARGETS micrortps_agent DESTINATION ${CMAKE_SOURCE_DIR}/install)
target_link_libraries(micrortps_agent transport agent fastcdr fastrtps)

# shape_subs_test
file(GLOB SHAPE_TEST_SOURCES "shape_subs_test.cpp")
add_executable(shape_subs_test ${SHAPE_TEST_SOURCES})
install(TARGETS shape_subs_test DESTINATION ${CMAKE_SOURCE_DIR}/install)
target_link_libraries(shape_subs_test agent fastcdr fastrtps)

###############################################################################
# Testing
###############################################################################
option(EPROSIMA_BUILD_TESTS "Activate the building and execution unit tests and integral tests" OFF)
if(EPROSIMA_BUILD_TESTS)
    include(${PROJECT_SOURCE_DIR}/cmake/dev/gtest.cmake)
    check_gtest()
    if(GTEST_FOUND)
        enable_testing()
        include(CTest)
        add_subdirectory(test)
    endif()
endif()<|MERGE_RESOLUTION|>--- conflicted
+++ resolved
@@ -54,11 +54,7 @@
                     agent/include
                     agent/src/cpp
                     agent/include/agent
-<<<<<<< HEAD
                     /home/borja/dev/rtps/thirdparty/asio/asio/include
-=======
-                    /home/vmonge/Workspace/Fast-RTPS/thirdparty/asio/asio/include
->>>>>>> 412a7e9b
                     )
 
 # libtransport.so
