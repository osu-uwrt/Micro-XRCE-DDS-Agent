--- conflicted
+++ resolved
@@ -75,11 +75,7 @@
     include(${PROJECT_SOURCE_DIR}/cmake/SuperBuild.cmake)
     return()
 else()
-<<<<<<< HEAD
     project(microxrcedds_agent VERSION "1.1.2" LANGUAGES C CXX)
-=======
-    project(microxrcedds_agent VERSION "1.1.1" LANGUAGES C CXX)
->>>>>>> 2859a92f
 endif()
 
 # Set CMAKE_BUILD_TYPE to Release by default.
@@ -532,7 +528,7 @@
     elseif(${MSVC_ARCH} STREQUAL "i86Win32VS2015" OR ${MSVC_ARCH} STREQUAL "i86Win32VS2017" OR ${MSVC_ARCH} STREQUAL "i86Win32VS2019")
         set(REDIST_REGISTER "SOFTWARE\\Classes\\Installer\\Dependencies\\VC,redist.x86,x86,14.21,bundle")
         set(REDIST_VERSION "14.21.27702.2")
-        set(REDIST_LINK "https://aka.ms/vs/16/release/VC_redist.x86.exe")       
+        set(REDIST_LINK "https://aka.ms/vs/16/release/VC_redist.x86.exe")
         set(REDIST_EXEC "VC_redist.x86.exe")
     endif()
 
