#########################################################################################
# Micro XRCE-DDS Agent Docker
#########################################################################################

# Build stage
FROM ubuntu AS build
WORKDIR /root

# Essentials
RUN apt-get update
RUN apt-get install -y \
            software-properties-common \
            build-essential \
            cmake \
            git

<<<<<<< HEAD
=======
# Java
RUN apt install -y openjdk-8-jdk
ENV JAVA_HOME "/usr/lib/jvm/java-8-openjdk-amd64/"

# Gradle
RUN apt-get install -y gradle
>>>>>>> 971e3505
RUN apt-get clean

# Prepare Micro XRCE-DDS Agent workspace
RUN mkdir -p /agent/build
COPY ./ /agent/

# Build Micro XRCE-DDS Agent and install
RUN cd /agent/build && \
    cmake -DTHIRDPARTY=ON -DVERBOSE=ON .. && \
    make install

# Prepare Micro XRCE-DDS Agent artifacts
RUN cd /usr/local/lib/ && \
    tar -czvf libmicroxrcedds_agent.tar.gz libmicroxrcedds_agent.so.* && \
    tar -czvf libfastcdr.tar.gz libfastcdr.so.* && \
    tar -czvf libfastrtps.tar.gz libfastrtps.so.*

# Final user image
FROM ubuntu
WORKDIR /root

# Copy Micro XRCE-DDS Agent build artifacts
COPY --from=build /usr/local/lib/libmicroxrcedds_agent.tar.gz  /usr/local/lib/
RUN tar -xzvf /usr/local/lib/libmicroxrcedds_agent.tar.gz -C /usr/local/lib/ && \
    rm /usr/local/lib/libmicroxrcedds_agent.tar.gz
COPY --from=build /usr/local/include/uxr /usr/local/include/uxr
COPY --from=build /usr/local/share/microxrcedds_agent/ /usr/local/share/microxrcedds_agent/
COPY --from=build /usr/local/bin/MicroXRCEAgent /usr/local/bin/MicroXRCEAgent

COPY --from=build /usr/local/lib/libfastcdr.tar.gz /usr/local/lib/
RUN tar -xzvf /usr/local/lib/libfastcdr.tar.gz -C /usr/local/lib/ && \
    rm /usr/local/lib/libfastcdr.tar.gz
COPY --from=build /usr/local/include/fastcdr /usr/local/include/fastcdr
COPY --from=build /usr/local/share/fastcdr/ /usr/local/share/fastcdr/

COPY --from=build /usr/local/lib/libfastrtps.tar.gz /usr/local/lib/
RUN tar -xzvf /usr/local/lib/libfastrtps.tar.gz -C /usr/local/lib/ && \
    rm /usr/local/lib/libfastrtps.tar.gz
COPY --from=build /usr/local/include/fastrtps /usr/local/include/fastrtps
COPY --from=build /usr/local/share/fastrtps/ /usr/local/share/fastrtps/

COPY --from=build /agent/DEFAULT_FASTRTPS_PROFILES.xml .

RUN ldconfig<|MERGE_RESOLUTION|>--- conflicted
+++ resolved
@@ -14,15 +14,13 @@
             cmake \
             git
 
-<<<<<<< HEAD
-=======
 # Java
 RUN apt install -y openjdk-8-jdk
 ENV JAVA_HOME "/usr/lib/jvm/java-8-openjdk-amd64/"
 
 # Gradle
 RUN apt-get install -y gradle
->>>>>>> 971e3505
+
 RUN apt-get clean
 
 # Prepare Micro XRCE-DDS Agent workspace
