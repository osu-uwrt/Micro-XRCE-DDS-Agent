// Copyright 2017 Proyectos y Sistemas de Mantenimiento SL (eProsima).
//
// Licensed under the Apache License, Version 2.0 (the "License");
// you may not use this file except in compliance with the License.
// You may obtain a copy of the License at
//
//     http://www.apache.org/licenses/LICENSE-2.0
//
// Unless required by applicable law or agreed to in writing, software
// distributed under the License is distributed on an "AS IS" BASIS,
// WITHOUT WARRANTIES OR CONDITIONS OF ANY KIND, either express or implied.
// See the License for the specific language governing permissions and
// limitations under the License.

#ifdef _WIN32
#include <uxr/agent/transport/udp/UDPServerWindows.hpp>
#include <uxr/agent/transport/tcp/TCPServerWindows.hpp>
#else
#include <uxr/agent/transport/serial/SerialServerLinux.hpp>
#include <uxr/agent/transport/serial/baud_rate_table_linux.h>
#include <uxr/agent/transport/udp/UDPServerLinux.hpp>
#include <uxr/agent/transport/tcp/TCPServerLinux.hpp>
#include <termios.h>
#include <fcntl.h>
#endif //_WIN32

#include <iostream>
#include <string>
#include <sstream>
#include <limits>
#include <iterator>

void showHelp()
{
    std::cout << "Usage: program <command>" << std::endl;
    std::cout << "List of commands:" << std::endl;
<<<<<<< HEAD
#ifndef _WIN32
    std::cout << "    serial <device_name>" << std::endl;
    std::cout << "    pseudo-serial" << std::endl;
=======
#ifdef _WIN32
    std::cout << "    udp <local_port>" << std::endl;
    std::cout << "    tcp <local_port>" << std::endl;
#else
    std::cout << "    serial <device_name> [<baudrate>]" << std::endl;
    std::cout << "    pseudo-serial [<baudrate>]" << std::endl;
    std::cout << "    udp <local_port> [<discovery_port>]" << std::endl;
    std::cout << "    tcp <local_port> [<discovery_port>]" << std::endl;
>>>>>>> a495c65f
#endif
    std::cout << "    udp <local_port> [--discovery [<discovery_port>] ]" << std::endl;
    std::cout << "    tcp <local_port> [--discovery [<discovery_port>] ]" << std::endl;
}

[[ noreturn ]] void initializationError()
{
    std::cout << "Error: Invalid arguments." << std::endl;
    showHelp();
    std::exit(EXIT_FAILURE);
}

uint16_t parsePort(const std::string& str_port)
{
    uint16_t valid_port = 0;
    try
    {
        int port = std::stoi(str_port);
        if(port > (std::numeric_limits<uint16_t>::max)())
        {
            std::cout << "Error: port number '" << port << "out of range." << std::endl;
            initializationError();
        }
        valid_port = uint16_t(port);
    }
    catch (const std::invalid_argument& )
    {
        initializationError();
    }
    return valid_port;
}

int main(int argc, char** argv)
{
    std::unique_ptr<eprosima::uxr::Server> server;
    std::vector<std::string> cl(0);
    bool discovery_flag = false;

    if (1 == argc)
    {
        showHelp();
        std::cout << std::endl;
        std::cout << "Enter command: ";

        std::string raw_cl;
        std::getline(std::cin, raw_cl);
        std::istringstream iss(raw_cl);
        cl.insert(cl.begin(), std::istream_iterator<std::string>(iss), std::istream_iterator<std::string>());
        std::cout << raw_cl << std::endl;
    }
    else
    {
        for (int i = 1; i < argc; ++i)
        {
            cl.push_back(argv[i]);
        }
    }

    if((1 == cl.size()) && (("-h" == cl[0]) || ("--help" == cl[0])))
    {
        showHelp();
    }
    else if((2 <= cl.size()) && ("udp" == cl[0]))
    {
        std::cout << "UDP agent initialization... ";
        uint16_t port = parsePort(cl[1]);
<<<<<<< HEAD

        if(3 <= cl.size())
        {
            discovery_flag = "--discovery" == cl[2];
            if(!discovery_flag)
            {
                initializationError();
            }
        }

        server = 4 <= cl.size()
                 ? new eprosima::uxr::UDPServer(port, parsePort(cl[3]))
                 : new eprosima::uxr::UDPServer(port);
=======
#ifdef _WIN32
        server.reset(new eprosima::uxr::UDPServer(port));
#else
        server.reset((3 == cl.size()) //discovery port
                 ? new eprosima::uxr::UDPServer(port, parsePort(cl[2]))
                 : new eprosima::uxr::UDPServer(port));
#endif
>>>>>>> a495c65f
    }
    else if((2 <= cl.size()) && ("tcp" == cl[0]))
    {
        std::cout << "TCP agent initialization... ";
        uint16_t port = parsePort(cl[1]);
<<<<<<< HEAD

        if(3 <= cl.size())
        {
            discovery_flag = "--discovery" == cl[2];
            if(!discovery_flag)
            {
                initializationError();
            }
        }

        server = 4 <= cl.size()
                 ? new eprosima::uxr::TCPServer(port, parsePort(cl[3]))
                 : new eprosima::uxr::TCPServer(port);
=======
#ifdef _WIN32
        server.reset(new eprosima::uxr::TCPServer(port));
#else
        server.reset((3 == cl.size()) //discovery port
                 ? new eprosima::uxr::TCPServer(port, parsePort(cl[2]))
                 : new eprosima::uxr::TCPServer(port));
#endif
>>>>>>> a495c65f
    }
#ifndef _WIN32
    else if((2 <= cl.size()) && ("serial" == cl[0]))
    {
        std::cout << "Serial agent initialization... ";

        /* Open serial device. */
        int fd = open(cl[1].c_str(), O_RDWR | O_NOCTTY);
        if (0 < fd)
        {
            struct termios tty_config;
            memset(&tty_config, 0, sizeof(tty_config));
            if (0 == tcgetattr(fd, &tty_config))
            {
                /* Setting CONTROL OPTIONS. */
                tty_config.c_cflag |= CREAD;    // Enable read.
                tty_config.c_cflag |= CLOCAL;   // Set local mode.
                tty_config.c_cflag &= tcflag_t(~PARENB);  // Disable parity.
                tty_config.c_cflag &= tcflag_t(~CSTOPB);  // Set one stop bit.
                tty_config.c_cflag &= tcflag_t(~CSIZE);   // Mask the character size bits.
                tty_config.c_cflag |= CS8;      // Set 8 data bits.
                tty_config.c_cflag &= ~CRTSCTS; // Disable hardware flow control.

                /* Setting LOCAL OPTIONS. */
                tty_config.c_lflag &= tcflag_t(~ICANON);  // Set non-canonical input.
                tty_config.c_lflag &= tcflag_t(~ECHO);    // Disable echoing of input characters.
                tty_config.c_lflag &= tcflag_t(~ECHOE);   // Disable echoing the erase character.
                tty_config.c_lflag &= tcflag_t(~ISIG);    // Disable SIGINTR, SIGSUSP, SIGDSUSP and SIGQUIT signals.

                /* Setting INPUT OPTIONS. */
                tty_config.c_iflag &= tcflag_t(~IXON);    // Disable output software flow control.
                tty_config.c_iflag &= tcflag_t(~IXOFF);   // Disable input software flow control.
                tty_config.c_iflag &= tcflag_t(~INPCK);   // Disable parity check.
                tty_config.c_iflag &= tcflag_t(~ISTRIP);  // Disable strip parity bits.
                tty_config.c_iflag &= tcflag_t(~IGNBRK);  // No ignore break condition.
                tty_config.c_iflag &= tcflag_t(~IGNCR);   // No ignore carrier return.
                tty_config.c_iflag &= tcflag_t(~INLCR);   // No map NL to CR.
                tty_config.c_iflag &= tcflag_t(~ICRNL);   // No map CR to NL.

                /* Setting OUTPUT OPTIONS. */
                tty_config.c_oflag &= tcflag_t(~OPOST);   // Set raw output.

                /* Setting OUTPUT CHARACTERS. */
                tty_config.c_cc[VMIN] = 10;
                tty_config.c_cc[VTIME] = 1;

                /* Setting BAUD RATE. */
                speed_t baudrate = (3 == cl.size()) ? getBaudRate(cl[2].c_str()) : B115200;
                if (0 != baudrate)
                {
                    cfsetispeed(&tty_config, baudrate);
                    cfsetospeed(&tty_config, baudrate);

                    if (0 == tcsetattr(fd, TCSANOW, &tty_config))
                    {
                        server.reset(new eprosima::uxr::SerialServer(fd, 0));
                    }
                }
            }
        }
    }
    else if ((1 <= cl.size()) && ("pseudo-serial" == cl[0]))
    {
        std::cout << "Pseudo-Serial initialization... ";

        /* Open pseudo-terminal. */
        char* dev = nullptr;
        int fd = posix_openpt(O_RDWR | O_NOCTTY);
        if (-1 != fd)
        {
            if (grantpt(fd) == 0 && unlockpt(fd) == 0 && (dev = ptsname(fd)))
            {
                struct termios attr;
                tcgetattr(fd, &attr);
                cfmakeraw(&attr);
                tcflush(fd, TCIOFLUSH);
<<<<<<< HEAD
                cfsetispeed(&attr, B115200);
                cfsetospeed(&attr, B115200);
                tcsetattr(fd, TCSANOW, &attr);
                std::cout << "Device: " << dev << std::endl;
=======

                /* Setting BAUD RATE. */
                speed_t baudrate = (2 == cl.size()) ? getBaudRate(cl[1].c_str()) : B115200;
                if (0 != baudrate)
                {
                    cfsetispeed(&attr, baudrate);
                    cfsetospeed(&attr, baudrate);

                    if (0 == tcsetattr(fd, TCSANOW, &attr))
                    {
                        std::cout << "Device: " << dev << std::endl;
                        server.reset(new eprosima::uxr::SerialServer(fd, 0x00));
                    }
                }
>>>>>>> a495c65f
            }
        }
    }
#endif
    else
    {
        initializationError();
    }

    if (nullptr != server)
    {
        /* Launch server. */
        if (server->run(discovery_flag))
        {
            std::cout << "OK" << std::endl;
            std::cin.clear();
            char exit_flag = 0;
            while ('q' != exit_flag)
            {
                std::cout << "Enter 'q' for exit" << std::endl;
                std::cin >> exit_flag;
            }
            server->stop();
        }
        else
        {
            std::cout << "ERROR" << std::endl;
        }
    }

    return 0;
}<|MERGE_RESOLUTION|>--- conflicted
+++ resolved
@@ -34,20 +34,9 @@
 {
     std::cout << "Usage: program <command>" << std::endl;
     std::cout << "List of commands:" << std::endl;
-<<<<<<< HEAD
 #ifndef _WIN32
     std::cout << "    serial <device_name>" << std::endl;
     std::cout << "    pseudo-serial" << std::endl;
-=======
-#ifdef _WIN32
-    std::cout << "    udp <local_port>" << std::endl;
-    std::cout << "    tcp <local_port>" << std::endl;
-#else
-    std::cout << "    serial <device_name> [<baudrate>]" << std::endl;
-    std::cout << "    pseudo-serial [<baudrate>]" << std::endl;
-    std::cout << "    udp <local_port> [<discovery_port>]" << std::endl;
-    std::cout << "    tcp <local_port> [<discovery_port>]" << std::endl;
->>>>>>> a495c65f
 #endif
     std::cout << "    udp <local_port> [--discovery [<discovery_port>] ]" << std::endl;
     std::cout << "    tcp <local_port> [--discovery [<discovery_port>] ]" << std::endl;
@@ -114,7 +103,6 @@
     {
         std::cout << "UDP agent initialization... ";
         uint16_t port = parsePort(cl[1]);
-<<<<<<< HEAD
 
         if(3 <= cl.size())
         {
@@ -125,24 +113,14 @@
             }
         }
 
-        server = 4 <= cl.size()
+        server.reset((4 <= cl.size())
                  ? new eprosima::uxr::UDPServer(port, parsePort(cl[3]))
-                 : new eprosima::uxr::UDPServer(port);
-=======
-#ifdef _WIN32
-        server.reset(new eprosima::uxr::UDPServer(port));
-#else
-        server.reset((3 == cl.size()) //discovery port
-                 ? new eprosima::uxr::UDPServer(port, parsePort(cl[2]))
                  : new eprosima::uxr::UDPServer(port));
-#endif
->>>>>>> a495c65f
     }
     else if((2 <= cl.size()) && ("tcp" == cl[0]))
     {
         std::cout << "TCP agent initialization... ";
         uint16_t port = parsePort(cl[1]);
-<<<<<<< HEAD
 
         if(3 <= cl.size())
         {
@@ -153,18 +131,9 @@
             }
         }
 
-        server = 4 <= cl.size()
+        server.reset((4 <= cl.size())
                  ? new eprosima::uxr::TCPServer(port, parsePort(cl[3]))
-                 : new eprosima::uxr::TCPServer(port);
-=======
-#ifdef _WIN32
-        server.reset(new eprosima::uxr::TCPServer(port));
-#else
-        server.reset((3 == cl.size()) //discovery port
-                 ? new eprosima::uxr::TCPServer(port, parsePort(cl[2]))
                  : new eprosima::uxr::TCPServer(port));
-#endif
->>>>>>> a495c65f
     }
 #ifndef _WIN32
     else if((2 <= cl.size()) && ("serial" == cl[0]))
@@ -241,12 +210,6 @@
                 tcgetattr(fd, &attr);
                 cfmakeraw(&attr);
                 tcflush(fd, TCIOFLUSH);
-<<<<<<< HEAD
-                cfsetispeed(&attr, B115200);
-                cfsetospeed(&attr, B115200);
-                tcsetattr(fd, TCSANOW, &attr);
-                std::cout << "Device: " << dev << std::endl;
-=======
 
                 /* Setting BAUD RATE. */
                 speed_t baudrate = (2 == cl.size()) ? getBaudRate(cl[1].c_str()) : B115200;
@@ -261,7 +224,6 @@
                         server.reset(new eprosima::uxr::SerialServer(fd, 0x00));
                     }
                 }
->>>>>>> a495c65f
             }
         }
     }
