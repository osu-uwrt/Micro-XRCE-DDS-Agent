--- conflicted
+++ resolved
@@ -75,11 +75,7 @@
 public:
     RTPSSubListener() : n_matched(0), n_msg(0), m_new_message(false){};
     ~RTPSSubListener(){};
-<<<<<<< HEAD
-    virtual void onSubscriptionMatched(fastrtps::MatchingInfo& info) = 0;
-=======
-    virtual void onSubscriptionMatched(fastrtps:: Subscriber* sub, eprosima::fastrtps::rtps::MatchingInfo& info) = 0;
->>>>>>> 11193883
+    virtual void onSubscriptionMatched(eprosima::fastrtps::rtps::MatchingInfo& info) = 0;
     virtual void onNewDataMessage(fastrtps::Subscriber* sub) = 0;
     fastrtps::SampleInfo_t m_info;
     int n_matched;
@@ -103,11 +99,7 @@
 
 
     void on_timeout(const asio::error_code& error);
-<<<<<<< HEAD
-    void onSubscriptionMatched(fastrtps::MatchingInfo& info);
-=======
-    void onSubscriptionMatched(fastrtps:: Subscriber* sub, eprosima::fastrtps::rtps::MatchingInfo& info);
->>>>>>> 11193883
+    void onSubscriptionMatched(eprosima::fastrtps::rtps::MatchingInfo& info);
     void onNewDataMessage(fastrtps::Subscriber* sub);
 
 
