--- conflicted
+++ resolved
@@ -517,10 +517,6 @@
         {
             debug::ColorStream cs(std::cerr, debug::STREAM_COLOR::RED);
             std::cerr << "Create message rejected" << std::endl;
-<<<<<<< HEAD
-            // TODO(borja): Cuando el cliente no existe
-=======
->>>>>>> 11193883
         }
     }
     else if (create_payload.object_representation().discriminator() == OBJK_CLIENT)
