--- conflicted
+++ resolved
@@ -10,7 +10,6 @@
 
 <a href="http://www.eprosima.com"><img src="https://encrypted-tbn3.gstatic.com/images?q=tbn:ANd9GcSd0PDlVz1U_7MgdTe0FRIWD0Jc9_YH-gGi0ZpLkr-qgCI6ZEoJZ5GBqQ" align="left" hspace="8" vspace="2" width="100" height="100" ></a>
 
-<<<<<<< HEAD
 *The Micro XRCE-DDS Agent* acts as a server to bridge the DDS dataspace network with *Micro XRCE-DDS Client* applications.
 
 The *Micro XRCE-DDS Agents* receive messages containing request operations from the *Clients* to publish and subscribe to topics in the DDS global dataspace. Remote procedure calls, as defined by the DDS-RPC standard, are also supported, allowing to communicate according to a request/reply paradigm.
@@ -21,24 +20,7 @@
 
 The communication between a *Micro XRCE-DDS Client* and a *Micro XRCE-DDS Agent* is achieved by means of several kinds of built-in transports: **UDPv4**, **UDPv6**, **TCPv4**, **TCPv6** and **Serial** communication. In addition, there is the possibility for the user to generate its own **Custom** transport.
 You can use an *Agent* with these transports by means of the standalone executable generated when building the project, which comes with a built-in CLI tool to select one of the transports listed above.
-=======
-*eProsima Micro XRCE-DDS* is a library implementing the [DDS-XRCE protocol](https://www.omg.org/spec/DDS-XRCE/About-DDS-XRCE/) as defined and maintained by the OMG, whose aim is to allow resource constrained devices such as microcontrollers to communicate with the [DDS](https://www.omg.org/spec/DDS/About-DDS/) world as any other DDS actor would do.
-It follows a client/server paradigm and is composed by two libraries, the *Micro XRCE-DDS Client* and the *Micro XRCE-DDS Agent*. The *Micro XRCE-DDS Clients* are lightweight entities meant to be compiled on e**X**tremely **R**esource **C**onstrained **E**nvironments, while the *Micro XRCE-DDS Agent* is a broker which bridges the *Clients* with the DDS world.
 
-<p align="center"> <img src="docs/General.png" alt="Image" width="70%"/> </p>
-
-The *Micro XRCE-DDS Agent* receives messages containing request operations from the *Clients* to publish and subscribe to topics in the DDS global dataspace. Remote procedure calls, as defined by the [DDS-RPC standard](https://www.omg.org/spec/DDS-RPC/About-DDS-RPC/), are also supported, allowing to communicate according to a request/reply paradigm.
-The *Agent* then processes these requests and sends back a response with the operation status result and with the requested data, in the case of subscribe/reply operations.
-
-*Agents* keep track of the *Clients* by means of a dedicated `ProxyClient` entity that acts on behalf of the latter.
-This is made possible by the creation of *DDS Entities* on the *Agent* as a result of *Clients*' operations, such as *Participants*, *Topics*, *Publishers*, and *Subscribers*, which can interact with the DDS global dataspace.
-
-<p align="center"> <img src="docs/Agent.png" alt="Image" width="80%"/> </p>
-
-The communication between a *Micro XRCE-DDS Client* and a *Micro XRCE-DDS Agent* is achieved by means of several kinds of built-in transports: **UDPv4**, **UDPv6**, **TCPv4**, **TCPv6** and **Serial** communication. In addition, there is the possibility for the user to generate its own **Custom** transport.
-An *Agent* using any of these built-in transports can be launched by means of the standalone executable generated when building the project, which comes with a built-in CLI tool to select among the transports listed above.
-
->>>>>>> f6d7f20e
 This built-in *Agent* can also be installed and launched using the provided [Snap package](https://snapcraft.io/micro-xrce-dds-agent) or the provided [Docker image](https://hub.docker.com/r/eprosima/micro-xrce-dds-agent/).
 
 
