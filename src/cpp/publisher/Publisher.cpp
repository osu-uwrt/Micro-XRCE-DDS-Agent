// Copyright 2018 Proyectos y Sistemas de Mantenimiento SL (eProsima).
//
// Licensed under the Apache License, Version 2.0 (the "License");
// you may not use this file except in compliance with the License.
// You may obtain a copy of the License at
//
//     http://www.apache.org/licenses/LICENSE-2.0
//
// Unless required by applicable law or agreed to in writing, software
// distributed under the License is distributed on an "AS IS" BASIS,
// WITHOUT WARRANTIES OR CONDITIONS OF ANY KIND, either express or implied.
// See the License for the specific language governing permissions and
// limitations under the License.

#include <uxr/agent/publisher/Publisher.hpp>
#include <uxr/agent/participant/Participant.hpp>

namespace eprosima {
namespace uxr {

Publisher::Publisher(const dds::xrce::ObjectId& object_id, const std::shared_ptr<Participant>& participant)
    : XRCEObject {object_id},
      participant_(participant)
{
    participant_->tie_object(object_id);
}

Publisher::~Publisher()
{
    participant_->untie_object(get_id());
}

<<<<<<< HEAD
} // namespace uxr
=======
void Publisher::release(ObjectContainer& root_objects)
{
    while (!tied_objects_.empty())
    {
        auto obj = tied_objects_.begin();
        root_objects.at(*obj)->release(root_objects);
        root_objects.erase(*obj);
    }
}

} // namespace micrortps
>>>>>>> 18b2cbbe
} // namespace eprosima<|MERGE_RESOLUTION|>--- conflicted
+++ resolved
@@ -30,9 +30,6 @@
     participant_->untie_object(get_id());
 }
 
-<<<<<<< HEAD
-} // namespace uxr
-=======
 void Publisher::release(ObjectContainer& root_objects)
 {
     while (!tied_objects_.empty())
@@ -43,6 +40,5 @@
     }
 }
 
-} // namespace micrortps
->>>>>>> 18b2cbbe
+} // namespace uxr
 } // namespace eprosima