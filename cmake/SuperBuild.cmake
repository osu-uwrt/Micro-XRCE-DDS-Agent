--- conflicted
+++ resolved
@@ -29,13 +29,8 @@
             SOURCE_DIR
                 ${PROJECT_SOURCE_DIR}/thirdparty/uxrclient
             INSTALL_DIR
-<<<<<<< HEAD
                 ${PROJECT_BINARY_DIR}/temp_install/uclient
-            CMAKE_ARGS
-=======
-                ${PROJECT_BINARY_DIR}/temp_install
             CMAKE_CACHE_ARGS
->>>>>>> 05ffeacc
                 -DCMAKE_INSTALL_PREFIX:PATH=<INSTALL_DIR>
                 -DBUILD_SHARED_LIBS:BOOL=ON
                 -DCMAKE_BUILD_TYPE:STRING=${CMAKE_BUILD_TYPE}
@@ -56,13 +51,8 @@
         SOURCE_DIR
             ${PROJECT_SOURCE_DIR}/thirdparty/fastcdr
         INSTALL_DIR
-<<<<<<< HEAD
             ${PROJECT_BINARY_DIR}/temp_install/fastcdr
-        CMAKE_ARGS
-=======
-            ${PROJECT_BINARY_DIR}/temp_install
         CMAKE_CACHE_ARGS
->>>>>>> 05ffeacc
             -DCMAKE_INSTALL_PREFIX:PATH=<INSTALL_DIR>
             -DBUILD_SHARED_LIBS:BOOL=ON
             -DCMAKE_BUILD_TYPE:STRING=${CMAKE_BUILD_TYPE}
@@ -83,13 +73,8 @@
             SOURCE_DIR
                 ${PROJECT_SOURCE_DIR}/thirdparty/fastrtps
             INSTALL_DIR
-<<<<<<< HEAD
                 ${PROJECT_BINARY_DIR}/temp_install/fastrtps
-            CMAKE_ARGS
-=======
-                ${PROJECT_BINARY_DIR}/temp_install
             CMAKE_CACHE_ARGS
->>>>>>> 05ffeacc
                 -DCMAKE_INSTALL_PREFIX:PATH=<INSTALL_DIR>
                 -DBUILD_SHARED_LIBS:BOOL=ON
                 -DCMAKE_PREFIX_PATH:PATH="${CMAKE_PREFIX_PATH};${PROJECT_BINARY_DIR}/temp_install"
@@ -114,13 +99,8 @@
         SOURCE_DIR
             ${PROJECT_SOURCE_DIR}/thirdparty/CLI11
         INSTALL_DIR
-<<<<<<< HEAD
             ${PROJECT_BINARY_DIR}/temp_install/cli11
-        CMAKE_ARGS
-=======
-            ${PROJECT_BINARY_DIR}/temp_install
         CMAKE_CACHE_ARGS
->>>>>>> 05ffeacc
             -DCMAKE_INSTALL_PREFIX:PATH=<INSTALL_DIR>
             -DBUILD_SHARED_LIBS:BOOL=ON
             -DCMAKE_PREFIX_PATH:PATH="${CMAKE_PREFIX_PATH};${CMAKE_INSTALL_PREFIX}"
@@ -144,13 +124,8 @@
             SOURCE_DIR
                 ${PROJECT_SOURCE_DIR}/thirdparty/spdlog
             INSTALL_DIR
-<<<<<<< HEAD
                 ${PROJECT_BINARY_DIR}/temp_install/spdlog
-            CMAKE_ARGS
-=======
-                ${PROJECT_BINARY_DIR}/temp_install
             CMAKE_CACHE_ARGS
->>>>>>> 05ffeacc
                 -DCMAKE_INSTALL_PREFIX:PATH=<INSTALL_DIR>
                 -DBUILD_SHARED_LIBS:BOOL=ON
                 -DCMAKE_PREFIX_PATH:PATH="${CMAKE_PREFIX_PATH};${CMAKE_INSTALL_PREFIX}"
